--- conflicted
+++ resolved
@@ -263,7 +263,6 @@
 				{!isPlaying && (
 					<div className="mb-8">
 						<AudioTest />
-<<<<<<< HEAD
 						
 						{/* Desktop navigation - only Session History */}
 						<nav className="hidden md:flex gap-4">
@@ -288,8 +287,6 @@
 								<span className="text-slate-800 dark:text-white">History</span>
 							</Link>
 						</nav>
-=======
->>>>>>> 8d9fc4b0
 					</div>
 				)}
 
